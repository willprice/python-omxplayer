--- conflicted
+++ resolved
@@ -326,15 +326,11 @@
 
     @_check_player_is_active
     def set_position(self, position):
-<<<<<<< HEAD
         """
         Args:
             position (float): The position in seconds.
         """
-        self._get_player_interface().SetPosition(None, Int64(position*1000*1000))
-=======
         self._get_player_interface().SetPosition(ObjectPath("/not/used"), Int64(position*1000*1000))
->>>>>>> d4b7241f
 
     @_check_player_is_active
     def list_video(self):
