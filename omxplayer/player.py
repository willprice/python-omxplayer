--- conflicted
+++ resolved
@@ -49,36 +49,13 @@
                  bus_address_finder=None,
                  Connection=None):
         logger.debug('Instantiating OMXPlayer')
-<<<<<<< HEAD
-
-=======
-        self.cleaner = cleaner
->>>>>>> 2bedf026
+
         self.args = args
         self.tries = 0
         self._is_playing = True
         self._filename = filename
         self._Connection = Connection if Connection else DBusConnection
         self._bus_address_finder = bus_address_finder if bus_address_finder else BusFinder()
-
-        # events
-        self.pauseEvent = Event()
-        self.playEvent = Event()
-        self.stopEvent = Event()
-        self.seekEvent = Event()
-        self.positionEvent = Event()
-
-        self._process = None
-        self._connection = None
-        self.load(filename)
-
-    def _load_file(self, filename):
-        if self._process:
-            self.quit()
-
-        self._clean_old_files()
-        self._process = self._setup_omxplayer_process(filename)
-        self._connection = self._setup_dbus_connection(self._Connection, self._bus_address_finder)
 
         #: Event called on pause ``callback(player)``
         self.pauseEvent = Event()
@@ -90,6 +67,17 @@
         self.seekEvent = Event()
         #: Event called on setting position ``callback(player, absolute_position)``
         self.positionEvent = Event()
+
+        self._process = None
+        self._connection = None
+        self.load(filename)
+
+    def _load_file(self, filename):
+        if self._process:
+            self.quit()
+
+        self._process = self._setup_omxplayer_process(filename)
+        self._connection = self._setup_dbus_connection(self._Connection, self._bus_address_finder)
 
     def _run_omxplayer(self, filename, devnull):
         def on_exit():
