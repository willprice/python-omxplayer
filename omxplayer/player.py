import subprocess
import time
import os
import signal
import logging
<<<<<<< HEAD
from functools import wraps, reduce
from glob import glob

from dbus import DBusException, Int64, ObjectPath
=======
import threading
import glob
from functools import wraps
from dbus import DBusException
>>>>>>> 2541913b


import omxplayer.bus_finder
from omxplayer.dbus_connection import DBusConnection, \
                                      DBusConnectionError


logging.basicConfig(level=logging.DEBUG)
logger = logging.getLogger(__name__)

RETRY_DELAY = 0.05


class FileCleaner(object):
    def __init__(self, path):
        self.path = path

    def clean(self):
        for file in glob.glob(self.path):
            os.remove(file)



class OMXPlayer(object):
<<<<<<< HEAD
    def __init__(self, filename,
                 args=[], bus_address_finder=None, Connection=None):
=======
    """
    OMXPlayer controller

    This works by speaking to OMXPlayer over DBus sending messages.
    Args:
        filename (str): Path to the file you wish to play
    """
    def __init__(self, filename, bus_address_finder=None, Connection=None):
>>>>>>> 2541913b
        logger.debug('Instantiating OMXPlayer')
        self.clean_old_files()

        self.args = args

        if not bus_address_finder:
            bus_address_finder = omxplayer.bus_finder.BusFinder()
        if not Connection:
            Connection = DBusConnection

        self.tries = 0
        self._is_playing = True
        self._process = self.setup_omxplayer_process(filename)
        self.connection = self.setup_dbus_connection(Connection, bus_address_finder)
        time.sleep(0.5)  # Wait for the DBus interface to be initialised
        self.pause()

    def clean_old_files(self):
        logger.debug("Removing old OMXPlayer pid files etc")
        cleaner = FileCleaner('/tmp/*omxplayer*')
        cleaner.clean()

    def run_omxplayer(self, devnull, filename):
        def on_exit():
            logger.info("OMXPlayer process is dead, all DBus calls from here "
                        "will fail")

        def monitor(process, on_exit):
            process.wait()
            on_exit()

        command = ['omxplayer'] + self.args + [filename]
        logger.debug("Opening omxplayer with the command: %s" % command)
        process = subprocess.Popen(
            command,
            stdout=devnull,
            preexec_fn=os.setsid)

        m = threading.Thread(target=monitor, args=(process, on_exit))
        m.start()
        return process

    def setup_omxplayer_process(self, filename):
        with open(os.devnull, 'w') as devnull:
            logger.debug('Setting up OMXPlayer process')
            process = self.run_omxplayer(devnull, filename)
            logger.debug('Process opened with PID %s' % process.pid)
            return process

    def setup_dbus_connection(self, Connection, bus_address_finder):
        logger.debug('Cleaning up existing dbus files')
        for dbus_file in glob('/tmp/omxplayerdbus.*'):
            os.remove(dbus_file)

        logger.debug('Trying to connect to OMXPlayer via DBus')
        while self.tries < 50:
            logger.debug('DBus connect attempt: {}'.format(self.tries))
            try:
                connection = Connection(bus_address_finder.get_address())
                logger.debug(
                    'Connected to OMXPlayer at DBus address: %s' % connection)
                return connection

            except (DBusConnectionError, IOError):
                logger.debug('Failed to connect to OMXPlayer DBus address')
                self.tries += 1
                time.sleep(RETRY_DELAY)
        raise SystemError('DBus cannot connect to the OMXPlayer process')


    """ Utilities """

    def check_player_is_active(fn):
        # wraps is a decorator that improves debugging wrapped methods
        @wraps(fn)
        def wrapped(self, *args, **kwargs):
            logger.debug('Checking if process is still alive')
            if self._process.poll() is None:
                logger.debug('OMXPlayer is running, so execute %s' %
                             fn.__name__)
                return fn(self, *args, **kwargs)
            else:
                logger.info('Process is no longer alive, can\'t run command')

        return wrapped

    """ ROOT INTERFACE METHODS """

    @check_player_is_active
    def can_quit(self):
        """
        Checks whether it is permissible to quit the OMXPlayer instance
        """
        return bool(self._get_root_interface().CanQuit())

    @check_player_is_active
    def fullscreen(self):
        """
        Checks whether the player can go fullscreen
        """
        return bool(self._get_root_interface().FullScreen())

    @check_player_is_active
    def can_set_fullscreen(self):
        """
        Checks whether the player can go fullscreen
        """
        return bool(self._get_root_interface().CanSetFullscreen())

    @check_player_is_active
    def has_track_list(self):
        """
        Checks whether the player has a tracklist
        (e.g. playlist or recently played items)
        Currently OMXPlayer doesn't have this functionality
        """
        return bool(self._get_root_interface().HasTrackList())

    @check_player_is_active
    def identity(self):
        """
        Checks whether the player has a tracklist
        (e.g. playlist or recently played items)
        Currently OMXPlayer doesn't have this functionality
        """
        return str(self._get_root_interface().Identity())

    @check_player_is_active
    def supported_uri_schemes(self):
        return map(str, self._get_root_interface().SupportedUriSchemes())

    """ PLAYER INTERFACE PROPERTIES """

    @check_player_is_active
    def can_go_next(self):
        return bool(self._get_properties_interface().CanGoNext())

    @check_player_is_active
    def can_go_previous(self):
        return bool(self._get_properties_interface().CanGoPrevious())

    @check_player_is_active
    def can_seek(self):
        return bool(self._get_properties_interface().CanSeek())

    @check_player_is_active
    def can_control(self):
        return bool(self._get_properties_interface().CanControl())

    @check_player_is_active
    def can_play(self):
        return bool(self._get_properties_interface().CanPlay())

    @check_player_is_active
    def can_pause(self):
        return bool(self._get_properties_interface().CanPause())

    @check_player_is_active
    def playback_status(self):
        """
        Returns:
            Current playback status (str):
            one of "Playing" | "Paused" | "Stopped"
        """
        return str(self._get_properties_interface().PlaybackStatus())

    @check_player_is_active
    def volume(self):
        return float(self._get_properties_interface().Volume())

    @check_player_is_active
    def set_volume(self, volume):
        return float(self._get_properties_interface().Volume(volume))

    @check_player_is_active
    def mute(self):
        self._get_properties_interface().Mute()

    @check_player_is_active
    def unmute(self):
        self._get_properties_interface().Unmute()

    @check_player_is_active
    def position(self):
        return int(self._get_properties_interface().Position())

    @check_player_is_active
    def duration_us(self):
        return int(self._get_properties_interface().Duration())

    @check_player_is_active
    def duration(self):
        return self.duration_us() / (1000 * 1000.0)

    @check_player_is_active
    def minimum_rate(self):
        return float(self._get_properties_interface().MinimumRate())

    @check_player_is_active
    def maximum_rate(self):
        return float(self._get_properties_interface().MaximumRate())

    """ PLAYER INTERFACE METHODS """

    @check_player_is_active
    def next(self):
        self._get_player_interface().Next()

    @check_player_is_active
    def previous(self):
        self._get_player_interface().Previous()

    @check_player_is_active
    def pause(self):
        self._get_player_interface().Pause()

    @check_player_is_active
    def play_pause(self):
        self._get_player_interface().PlayPause()
        self._is_playing = not self._is_playing

    @check_player_is_active
    def stop(self):
        self._get_player_interface().Stop()

    @check_player_is_active
    def seek(self, relative_position_us):
        self._get_player_interface().Seek(Int64(relative_position_us))

    @check_player_is_active
    def set_position(self, position_us):
<<<<<<< HEAD
        self._get_player_interface().SetPosition(ObjectPath('/not/used', variant_level=0), Int64(position_us))

    @check_player_is_active
    def list_video(self):
        return map(str, self._get_player_interface().ListVideo())

    @check_player_is_active
    def list_audio(self):
        return map(str, self._get_player_interface().ListAudio())
=======
        # Track IDs aren't in use as OMXPlayer has no concept of playlists
        track_id = ""
        self._get_player_interface().SetPosition(track_id, position_us)
>>>>>>> 2541913b

    @check_player_is_active
    def list_subtitles(self):
        return map(str, self._get_player_interface().ListSubtitles())

    @check_player_is_active
    def action(self, key):
        self._get_player_interface().Action(key)

    @check_player_is_active
    def is_playing(self):
        self._is_playing = (self.playback_status() == "Playing")
        logger.info("Playing?: %s" % self._is_playing)
        return self._is_playing

    @check_player_is_active
    def play_sync(self):
        self.play()
        logger.info("Playing synchronously")
        try:
            time.sleep(0.05)
            logger.debug("Wait for playing to start")
            while self.is_playing():
                time.sleep(0.05)
        except DBusException:
            logger.info("Cannot play synchronously any longer as DBus calls time out.")

    @check_player_is_active
    def play(self):
        if not self.is_playing():
            self.play_pause()

    def _get_root_interface(self):
        return self.connection.root_interface

    def _get_player_interface(self):
        return self.connection.player_interface

    def _get_properties_interface(self):
        return self.connection.properties_interface

    def quit(self):
        logger.debug('Quitting OMXPlayer')
        try:
            os.killpg(self._process.pid, signal.SIGTERM)
        except OSError:
            logger.debug('Could not find the process to kill')
        logger.debug('SIGTERM Sent to pid: %s' % self._process.pid)
<<<<<<< HEAD
=======
        self._process.wait()


#  MediaPlayer2.Player types:
#    Track_Id: DBus ID of track
#    Plaback_Rate: Multiplier for playback speed (1 = normal speed)
#    Volume: 0--1, 0 is muted and 1 is full volume
#    Time_In_Us: Time in microseconds
#    Playback_Status: Playing|Paused|Stopped
#    Loop_Status: None|Track|Playlist
>>>>>>> 2541913b
<|MERGE_RESOLUTION|>--- conflicted
+++ resolved
@@ -3,18 +3,11 @@
 import os
 import signal
 import logging
-<<<<<<< HEAD
-from functools import wraps, reduce
+import threading
+
+from functools import wraps
 from glob import glob
-
 from dbus import DBusException, Int64, ObjectPath
-=======
-import threading
-import glob
-from functools import wraps
-from dbus import DBusException
->>>>>>> 2541913b
-
 
 import omxplayer.bus_finder
 from omxplayer.dbus_connection import DBusConnection, \
@@ -24,6 +17,7 @@
 logging.basicConfig(level=logging.DEBUG)
 logger = logging.getLogger(__name__)
 
+
 RETRY_DELAY = 0.05
 
 
@@ -36,12 +30,7 @@
             os.remove(file)
 
 
-
 class OMXPlayer(object):
-<<<<<<< HEAD
-    def __init__(self, filename,
-                 args=[], bus_address_finder=None, Connection=None):
-=======
     """
     OMXPlayer controller
 
@@ -49,8 +38,8 @@
     Args:
         filename (str): Path to the file you wish to play
     """
-    def __init__(self, filename, bus_address_finder=None, Connection=None):
->>>>>>> 2541913b
+    def __init__(self, filename,
+                 args=[], bus_address_finder=None, Connection=None):
         logger.debug('Instantiating OMXPlayer')
         self.clean_old_files()
 
@@ -64,7 +53,8 @@
         self.tries = 0
         self._is_playing = True
         self._process = self.setup_omxplayer_process(filename)
-        self.connection = self.setup_dbus_connection(Connection, bus_address_finder)
+        self.connection = self.setup_dbus_connection(Connection,
+                                                     bus_address_finder)
         time.sleep(0.5)  # Wait for the DBus interface to be initialised
         self.pause()
 
@@ -119,7 +109,6 @@
                 self.tries += 1
                 time.sleep(RETRY_DELAY)
         raise SystemError('DBus cannot connect to the OMXPlayer process')
-
 
     """ Utilities """
 
@@ -282,8 +271,9 @@
 
     @check_player_is_active
     def set_position(self, position_us):
-<<<<<<< HEAD
-        self._get_player_interface().SetPosition(ObjectPath('/not/used', variant_level=0), Int64(position_us))
+        self._get_player_interface().SetPosition(
+            ObjectPath('/not/used', variant_level=0), Int64(position_us)
+        )
 
     @check_player_is_active
     def list_video(self):
@@ -292,11 +282,6 @@
     @check_player_is_active
     def list_audio(self):
         return map(str, self._get_player_interface().ListAudio())
-=======
-        # Track IDs aren't in use as OMXPlayer has no concept of playlists
-        track_id = ""
-        self._get_player_interface().SetPosition(track_id, position_us)
->>>>>>> 2541913b
 
     @check_player_is_active
     def list_subtitles(self):
@@ -322,7 +307,9 @@
             while self.is_playing():
                 time.sleep(0.05)
         except DBusException:
-            logger.info("Cannot play synchronously any longer as DBus calls time out.")
+            logger.info(
+                "Cannot play synchronously any longer as DBus calls time out."
+            )
 
     @check_player_is_active
     def play(self):
@@ -345,8 +332,6 @@
         except OSError:
             logger.debug('Could not find the process to kill')
         logger.debug('SIGTERM Sent to pid: %s' % self._process.pid)
-<<<<<<< HEAD
-=======
         self._process.wait()
 
 
@@ -356,5 +341,4 @@
 #    Volume: 0--1, 0 is muted and 1 is full volume
 #    Time_In_Us: Time in microseconds
 #    Playback_Status: Playing|Paused|Stopped
-#    Loop_Status: None|Track|Playlist
->>>>>>> 2541913b
+#    Loop_Status: None|Track|Playlist