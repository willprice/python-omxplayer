--- conflicted
+++ resolved
@@ -63,8 +63,6 @@
         time.sleep(0.5)  # Wait for the DBus interface to be initialised
         self.pause()
 
-<<<<<<< HEAD
-=======
         # events
         self.pauseEvent = Event()
         self.playEvent = Event()
@@ -72,11 +70,6 @@
         self.seekEvent = Event()
         self.positionEvent = Event()
 
-    def _clean_old_files(self):
-        logger.debug("Removing old OMXPlayer pid files etc")
-        self.cleaner.clean()
-
->>>>>>> 6ff11708
     def _run_omxplayer(self, filename, devnull):
         def on_exit():
             logger.info("OMXPlayer process is dead, all DBus calls from here "
