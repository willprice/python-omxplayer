import unittest
import os
import signal
import dbus

from nose_parameterized import parameterized
from mock import patch, Mock, call, mock_open

from omxplayer.dbus_connection import DBusConnectionError
from omxplayer.player import OMXPlayer


MOCK_OPEN = mock_open()


@patch('__builtin__.open', MOCK_OPEN)
@patch('os.killpg')
@patch('os.path.isfile')
@patch('time.sleep')
@patch('subprocess.Popen')
class OMXPlayerTests(unittest.TestCase):
    TEST_FILE_NAME = "./test.mp4"

    def test_opens_file_in_omxplayer(self, popen, *args):
        self.patch_and_run_omxplayer()
        devnull = MOCK_OPEN()
        popen.assert_called_once_with(
            ['omxplayer', './test.mp4'],
            preexec_fn=os.setsid,
            stdin=devnull,
            stdout=devnull)

    @patch('time.sleep')
    def test_tries_to_open_dbus_again_if_it_cant_connect(self, *args):
        # TODO: Shouldn't this be DBusConnectionError not SystemError
        with self.assertRaises(SystemError):
            dbus_connection = Mock(side_effect=DBusConnectionError)
            self.patch_and_run_omxplayer(Connection=dbus_connection)
            self.assertEqual(50, self.player.tries)


    @parameterized.expand([
        ['can_quit', 'CanQuit', [], []],
        ['can_set_fullscreen', 'CanSetFullscreen', [], []],
        ['identity', 'Identity', [], []]
    ])
    def test_root_interface_commands(self, popen, sleep, isfile, killpg, command_name,
                                     interface_command_name, *args):
        self.patch_and_run_omxplayer()
        self.patch_interface_and_run_command('_get_root_interface',
                                             command_name,
                                             interface_command_name, *args)

    @parameterized.expand([
        ['pause', 'Pause', [], []],
        ['stop', 'Stop', [], []],
        ['seek', 'Seek', [100], [100]],
        ['set_position', 'SetPosition', [1], [dbus.ObjectPath("/not/used"),
                                              dbus.Int64(1000000L)]],
        ['list_subtitles', 'ListSubtitles', [], []],
        ['action', 'Action', ['p'], ['p']]
    ])
    def test_player_interface_commands(self, popen, sleep, isfile, killpg, command_name,
                                       interface_command_name, *args):
        self.patch_and_run_omxplayer()
        self.patch_interface_and_run_command('_get_player_interface',
                                             command_name,
                                             interface_command_name, *args)

    @parameterized.expand([
        ['can_play', 'CanPlay', [], []],
        ['can_seek', 'CanSeek', [], []],
        ['can_control', 'CanControl', [], []],
        ['playback_status', 'PlaybackStatus', [], []],
        ['volume', 'Volume', [], []],
        ['mute', 'Mute', [], []],
        ['unmute', 'Unmute', [], []],
        ['position', 'Position', [], []],
        ['duration', 'Duration', [], []],
        ['minimum_rate', 'MinimumRate', [], []],
        ['maximum_rate', 'MaximumRate', [], []],
    ])
    def test_properties_interface_commands(self, popen, sleep, isfile, killpg, command_name,
                                           interface_command_name, *args):
        self.patch_and_run_omxplayer()
        self.patch_interface_and_run_command('_get_properties_interface',
                                             command_name,
                                             interface_command_name, *args)

    def test_quitting(self, popen, sleep, isfile, killpg, *args):
        omxplayer_process = Mock()
        popen.return_value = omxplayer_process
        self.patch_and_run_omxplayer()
        with patch('os.getpgid', Mock(return_value=omxplayer_process.pid)):
            self.player.quit()
            killpg.assert_called_once_with(omxplayer_process.pid, signal.SIGTERM)

    def test_quitting_waits_for_omxplayer_to_die(self, popen, sleep, isfile, killpg, *args):
        omxplayer_process = Mock()
        popen.return_value = omxplayer_process
        self.patch_and_run_omxplayer()
        with patch('os.getpgid'):
            self.player.quit()
            omxplayer_process.wait.assert_has_calls([call()])

    def test_check_process_still_exists_before_dbus_call(self, *args):
        self.patch_and_run_omxplayer()
        self.player._process = process = Mock(return_value=None)
        process.poll.return_value = None

        self.player.can_quit()

        process.poll.assert_called_once_with()

    def test_checks_media_file_exists_before_launching_player(self, *args):
        with patch('os.path') as ospath:
            self.patch_and_run_omxplayer()
            ospath.isfile.assert_called_once_with(self.TEST_FILE_NAME)

    def patch_interface_and_run_command(self, interface_name,
                                        command_name, interface_command_name,
                                        command_args,
                                        expected_args):
        self.player._process.poll = Mock(return_value=None)
        with patch.object(self.player, interface_name) as interface:
            self.run_command(command_name, *command_args)
            # generates a call of the form `call().CanQuit`
            expected_call = getattr(call(), interface_command_name)(*expected_args)
            interface.assert_has_calls(expected_call)

    def run_command(self, command_name, *args):
        command = getattr(self.player, command_name)
        command(*args)

    # Must have the prefix 'patch' for the decorators to take effect
    def patch_and_run_omxplayer(self, Connection=Mock(), active=False):
        bus_address_finder = Mock()
        bus_address_finder.get_address.return_val = "example_bus_address"
        self.player = OMXPlayer(self.TEST_FILE_NAME,
                                bus_address_finder=bus_address_finder,
<<<<<<< HEAD
                                Connection=Connection)
=======
                                Connection=Connection,
                                cleaner=Mock())
        if active:
            self.player._process.poll = Mock(return_value=None)

    def test_stop_event(self, *args):
        self.patch_and_run_omxplayer(active=True)
                
        def callback(player):
            self.callback_value = player

        self.player.stopEvent += callback
        self.callback_value = None
        self.player.stop()
        self.assertEqual(self.callback_value, self.player)

    def test_play_event(self, *args):
        self.patch_and_run_omxplayer(active=True)

        def callback(player):
            self.callback_value = player
        
        self.player.playEvent += callback
        self.callback_value = None
        self.player.play()
        self.assertEqual(self.callback_value, self.player)

    def test_play_event_by_play_pause(self, *args):
        self.patch_and_run_omxplayer(active=True)

        def callback(player):
            self.callback_value = player

        self.assertEqual(self.player._is_playing, True)
        # self.player._is_playing = True
        self.player.pause()
        self.player.playEvent += callback
        self.callback_value = None
        self.assertEqual(self.player._is_playing, False)
        self.player.play_pause()
        self.assertEqual(self.callback_value, self.player)

    def test_pause_event(self, *args):
        self.patch_and_run_omxplayer(active=True)

        def callback(player):
            self.callback_value = player
        
        self.player.pauseEvent += callback
        self.callback_value = None
        self.player.pause()
        self.assertEqual(self.callback_value, self.player)

    def test_pause_event_by_play_pause(self, *args):
        self.patch_and_run_omxplayer(active=True)

        def callback(player):
            self.callback_value = player
        
        self.player.play() # make sure its playing
        self.player.pauseEvent += callback
        self.callback_value = None
        self.player.play_pause() # toggle to pause
        self.assertEqual(self.callback_value, self.player)

    def test_seek_event(self, *args):
        self.patch_and_run_omxplayer(active=True)

        def callback(player, position):
            self.callback_value = (player, position)
        
        self.player.seekEvent += callback
        self.callback_value = None
        self.player.seek(3.4)
        self.assertEqual(self.callback_value, (self.player, 3.4))

    def test_position_event(self, *args):
        self.patch_and_run_omxplayer(active=True)

        def callback(player, position):
            self.callback_value = (player, position)
        
        self.player.positionEvent += callback
        self.callback_value = None
        self.player.set_position(5.01)
        self.assertEqual(self.callback_value, (self.player, 5.01))
>>>>>>> 6ff11708
<|MERGE_RESOLUTION|>--- conflicted
+++ resolved
@@ -37,7 +37,6 @@
             dbus_connection = Mock(side_effect=DBusConnectionError)
             self.patch_and_run_omxplayer(Connection=dbus_connection)
             self.assertEqual(50, self.player.tries)
-
 
     @parameterized.expand([
         ['can_quit', 'CanQuit', [], []],
@@ -117,6 +116,79 @@
             self.patch_and_run_omxplayer()
             ospath.isfile.assert_called_once_with(self.TEST_FILE_NAME)
 
+    def test_stop_event(self, *args):
+        self.patch_and_run_omxplayer(active=True)
+        callback = Mock()
+        self.player.stopEvent += callback
+
+        self.player.stop()
+
+        callback.assert_called_once_with(self.player)
+
+    def test_play_event(self, *args):
+        self.patch_and_run_omxplayer(active=True)
+        callback = Mock()
+        self.player.playEvent += callback
+
+        with patch.object(self.player, 'is_playing', return_value=False):
+            self.player.play()
+
+            callback.assert_called_once_with(self.player)
+
+    def test_pause_event(self, *args):
+        self.patch_and_run_omxplayer(active=True)
+        callback = Mock()
+        self.player.pauseEvent += callback
+
+        with patch.object(self.player, 'is_playing', return_value=True):
+            self.player.pause()
+
+            callback.assert_called_once_with(self.player)
+
+    def test_play_event_by_play_pause(self, *args):
+        self.patch_and_run_omxplayer(active=True)
+        callback = Mock()
+        self.player.playEvent += callback
+
+        with patch.object(self.player, 'is_playing', return_value=False):
+            self.player.pause()
+
+            # play
+            self.player.play_pause()
+
+            callback.assert_called_once_with(self.player)
+
+    def test_pause_event_by_play_pause(self, *args):
+        self.patch_and_run_omxplayer(active=True)
+        callback = Mock()
+        self.player.pauseEvent += callback
+
+        with patch.object(self.player, 'is_playing', return_value=True):
+            self.player.play()
+
+            # pause
+            self.player.play_pause()
+
+            callback.assert_called_once_with(self.player)
+
+    def test_seek_event(self, *args):
+        self.patch_and_run_omxplayer(active=True)
+        callback = Mock()
+        self.player.seekEvent += callback
+
+        self.player.seek(3.4)
+
+        callback.assert_called_once_with(self.player, 3.4)
+
+    def test_position_event(self, *args):
+        self.patch_and_run_omxplayer(active=True)
+        callback = Mock()
+        self.player.positionEvent += callback
+
+        self.player.set_position(5.01)
+
+        callback.assert_called_once_with(self.player, 5.01)
+
     def patch_interface_and_run_command(self, interface_name,
                                         command_name, interface_command_name,
                                         command_args,
@@ -138,93 +210,6 @@
         bus_address_finder.get_address.return_val = "example_bus_address"
         self.player = OMXPlayer(self.TEST_FILE_NAME,
                                 bus_address_finder=bus_address_finder,
-<<<<<<< HEAD
                                 Connection=Connection)
-=======
-                                Connection=Connection,
-                                cleaner=Mock())
         if active:
-            self.player._process.poll = Mock(return_value=None)
-
-    def test_stop_event(self, *args):
-        self.patch_and_run_omxplayer(active=True)
-                
-        def callback(player):
-            self.callback_value = player
-
-        self.player.stopEvent += callback
-        self.callback_value = None
-        self.player.stop()
-        self.assertEqual(self.callback_value, self.player)
-
-    def test_play_event(self, *args):
-        self.patch_and_run_omxplayer(active=True)
-
-        def callback(player):
-            self.callback_value = player
-        
-        self.player.playEvent += callback
-        self.callback_value = None
-        self.player.play()
-        self.assertEqual(self.callback_value, self.player)
-
-    def test_play_event_by_play_pause(self, *args):
-        self.patch_and_run_omxplayer(active=True)
-
-        def callback(player):
-            self.callback_value = player
-
-        self.assertEqual(self.player._is_playing, True)
-        # self.player._is_playing = True
-        self.player.pause()
-        self.player.playEvent += callback
-        self.callback_value = None
-        self.assertEqual(self.player._is_playing, False)
-        self.player.play_pause()
-        self.assertEqual(self.callback_value, self.player)
-
-    def test_pause_event(self, *args):
-        self.patch_and_run_omxplayer(active=True)
-
-        def callback(player):
-            self.callback_value = player
-        
-        self.player.pauseEvent += callback
-        self.callback_value = None
-        self.player.pause()
-        self.assertEqual(self.callback_value, self.player)
-
-    def test_pause_event_by_play_pause(self, *args):
-        self.patch_and_run_omxplayer(active=True)
-
-        def callback(player):
-            self.callback_value = player
-        
-        self.player.play() # make sure its playing
-        self.player.pauseEvent += callback
-        self.callback_value = None
-        self.player.play_pause() # toggle to pause
-        self.assertEqual(self.callback_value, self.player)
-
-    def test_seek_event(self, *args):
-        self.patch_and_run_omxplayer(active=True)
-
-        def callback(player, position):
-            self.callback_value = (player, position)
-        
-        self.player.seekEvent += callback
-        self.callback_value = None
-        self.player.seek(3.4)
-        self.assertEqual(self.callback_value, (self.player, 3.4))
-
-    def test_position_event(self, *args):
-        self.patch_and_run_omxplayer(active=True)
-
-        def callback(player, position):
-            self.callback_value = (player, position)
-        
-        self.player.positionEvent += callback
-        self.callback_value = None
-        self.player.set_position(5.01)
-        self.assertEqual(self.callback_value, (self.player, 5.01))
->>>>>>> 6ff11708
+            self.player._process.poll = Mock(return_value=None)